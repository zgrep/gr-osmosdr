/* -*- c++ -*- */
/*
 * Copyright 2018 Jeff Long <willcode4@gmail.com>
 * Copyright 2015 SDRplay Ltd <support@sdrplay.com>
 * Copyright 2012 Dimitri Stolnikov <horiz0n@gmx.net>
 *
 * GNU Radio is free software; you can redistribute it and/or modify
 * it under the terms of the GNU General Public License as published by
 * the Free Software Foundation; either version 3, or (at your option)
 * any later version.
 *
 * GNU Radio is distributed in the hope that it will be useful,
 * but WITHOUT ANY WARRANTY; without even the implied warranty of
 * MERCHANTABILITY or FITNESS FOR A PARTICULAR PURPOSE.  See the
 * GNU General Public License for more details.
 *
 * You should have received a copy of the GNU General Public License
 * along with GNU Radio; see the file COPYING.  If not, write to
 * the Free Software Foundation, Inc., 51 Franklin Street,
 * Boston, MA 02110-1301, USA.
 */
#ifndef INCLUDED_SDRPLAY_SOURCE_C_H
#define INCLUDED_SDRPLAY_SOURCE_C_H

#include <gnuradio/sync_block.h>
#include <gnuradio/thread/thread.h>
<<<<<<< HEAD
=======

#include <mutex>
#include <condition_variable>
>>>>>>> cffef690

#include "osmosdr/ranges.h"

#include "source_iface.h"

#include <mirsdrapi-rsp.h>

class sdrplay_source_c;

template <typename T>
struct Range {
  T min;
  T max;
};

/*
 * We use boost::shared_ptr's instead of raw pointers for all access
 * to gr::blocks (and many other data structures).  The shared_ptr gets
 * us transparent reference counting, which greatly simplifies storage
 * management issues.  This is especially helpful in our hybrid
 * C++ / Python system.
 *
 * See http://www.boost.org/libs/smart_ptr/smart_ptr.htm
 *
 * As a convention, the _sptr suffix indicates a boost::shared_ptr
 */
typedef boost::shared_ptr<sdrplay_source_c> sdrplay_source_c_sptr;

/*!
 * \brief Return a shared_ptr to a new instance of sdrplay_source_c.
 *
 * To avoid accidental use of raw pointers, sdrplay_source_c's
 * constructor is private.  make_sdrplay_source_c is the public
 * interface for creating new instances.
 */
sdrplay_source_c_sptr make_sdrplay_source_c (const std::string & args = "");

/*!
 * \brief Provides a stream of complex samples.
 * \ingroup block
 */
class sdrplay_source_c :
    public gr::sync_block,
    public source_iface
{
private:
   // The friend declaration allows make_sdrplay_source_c to
   // access the private constructor.

   friend sdrplay_source_c_sptr make_sdrplay_source_c (const std::string & args);

   /*!
    * \brief Provides a stream of complex samples.
    */
   sdrplay_source_c (const std::string & args);  	// private constructor

public:
   ~sdrplay_source_c ();	// public destructor

   int work( int noutput_items,
            gr_vector_const_void_star &input_items,
            gr_vector_void_star &output_items );

   bool start( void );
   bool stop( void );

   static std::vector< std::string > get_devices();

   size_t get_num_channels( void );

   osmosdr::meta_range_t get_sample_rates( void );
   double set_sample_rate( double rate );
   double get_sample_rate( void );

   osmosdr::freq_range_t get_freq_range( size_t chan = 0 );
   double set_center_freq( double freq, size_t chan = 0 );
   double get_center_freq( size_t chan = 0 );
   double set_freq_corr( double ppm, size_t chan = 0 );
   double get_freq_corr( size_t chan = 0 );

   std::vector<std::string> get_gain_names( size_t chan = 0 );
   osmosdr::gain_range_t get_gain_range( size_t chan = 0 );
   osmosdr::gain_range_t get_gain_range( const std::string & name, size_t chan = 0 );
   bool set_gain_mode( bool automatic, size_t chan = 0 );
   bool get_gain_mode( size_t chan = 0 );
   double set_gain( double gain, size_t chan = 0 );
   double set_gain( double gain, const std::string & name, size_t chan = 0 );
   double get_gain( size_t chan = 0 );
   double get_gain( const std::string & name, size_t chan = 0 );

   std::vector< std::string > get_antennas( size_t chan = 0 );
   std::string set_antenna( const std::string & antenna, size_t chan = 0 );
   std::string get_antenna( size_t chan = 0 );

   void set_dc_offset_mode( int mode, size_t chan = 0 );
   void set_dc_offset( const std::complex<double> &offset, size_t chan = 0 );
   void set_iq_balance_mode( int mode, size_t chan = 0 );

   double set_bandwidth( double bandwidth, size_t chan = 0 );
   double get_bandwidth( size_t chan = 0 );
   osmosdr::freq_range_t get_bandwidth_range( size_t chan = 0 );

private:
<<<<<<< HEAD
  void startStreaming(void);
  void stopStreaming(void);
  void reallocateBuffers(int size, int num);
  void reinitDevice(int reason);
  int checkLNA(int lna);
  void streamCallback(short *xi, short *xq, unsigned int firstSampleNum,
                      int grChanged, int rfChanged, int fsChanged,
                      unsigned int numSamples, unsigned int reset,
                      unsigned int hwRemoved);
  void gainChangeCallback(unsigned int gRdB, unsigned int lnaGRdB);

  static void streamCallbackWrap(short *xi, short *xq, unsigned int firstSampleNum,
                                 int grChanged, int rfChanged, int fsChanged,
                                 unsigned int numSamples, unsigned int reset,
                                 unsigned int hwRemoved, void *cbContext);
  static void gainChangeCallbackWrap(unsigned int gRdB, unsigned int lnaGRdB, void *cbContext);
=======
   void reinit_device(void);
   void set_gain_limits(double freq);

   sdrplay_dev_t *_dev;

   std::vector< short > _bufi;
   std::vector< short > _bufq;
   int _buf_offset;
   std::mutex _buf_mutex;
>>>>>>> cffef690

   bool _auto_gain;
   int _gain;
   int _gRdB;
   int _lna;
   int _bcastNotch;
   int _dabNotch;
   double _fsHz;
   int _decim;
   double _rfHz;
   mir_sdr_Bw_MHzT _bwType;
   mir_sdr_If_kHzT _ifType;
   mir_sdr_LoModeT _loMode;
   int _samplesPerPacket;
   bool _dcMode;
   bool _iqMode;
   unsigned char _hwVer;
   unsigned int _devIndex;
   std::string _antenna;
   int _biasT;

   gr_complex *_buffer;
   int _bufferOffset;
   int _bufferSpaceRemaining;
   boost::mutex _bufferMutex;
   boost::condition_variable _bufferReady;  // buffer is ready to move to other thread

   bool _streaming;
   bool _flowgraphRunning;
   bool _reinit;  // signal streamer to return after a reinit
};

#endif /* INCLUDED_SDRPLAY_SOURCE_C_H */<|MERGE_RESOLUTION|>--- conflicted
+++ resolved
@@ -1,6 +1,5 @@
 /* -*- c++ -*- */
 /*
- * Copyright 2018 Jeff Long <willcode4@gmail.com>
  * Copyright 2015 SDRplay Ltd <support@sdrplay.com>
  * Copyright 2012 Dimitri Stolnikov <horiz0n@gmx.net>
  *
@@ -23,13 +22,11 @@
 #define INCLUDED_SDRPLAY_SOURCE_C_H
 
 #include <gnuradio/sync_block.h>
+
 #include <gnuradio/thread/thread.h>
-<<<<<<< HEAD
-=======
 
 #include <mutex>
 #include <condition_variable>
->>>>>>> cffef690
 
 #include "osmosdr/ranges.h"
 
@@ -38,6 +35,7 @@
 #include <mirsdrapi-rsp.h>
 
 class sdrplay_source_c;
+typedef struct sdrplay_dev sdrplay_dev_t;
 
 template <typename T>
 struct Range {
@@ -133,7 +131,6 @@
    osmosdr::freq_range_t get_bandwidth_range( size_t chan = 0 );
 
 private:
-<<<<<<< HEAD
   void startStreaming(void);
   void stopStreaming(void);
   void reallocateBuffers(int size, int num);
@@ -150,17 +147,6 @@
                                  unsigned int numSamples, unsigned int reset,
                                  unsigned int hwRemoved, void *cbContext);
   static void gainChangeCallbackWrap(unsigned int gRdB, unsigned int lnaGRdB, void *cbContext);
-=======
-   void reinit_device(void);
-   void set_gain_limits(double freq);
-
-   sdrplay_dev_t *_dev;
-
-   std::vector< short > _bufi;
-   std::vector< short > _bufq;
-   int _buf_offset;
-   std::mutex _buf_mutex;
->>>>>>> cffef690
 
    bool _auto_gain;
    int _gain;
@@ -185,8 +171,8 @@
    gr_complex *_buffer;
    int _bufferOffset;
    int _bufferSpaceRemaining;
-   boost::mutex _bufferMutex;
-   boost::condition_variable _bufferReady;  // buffer is ready to move to other thread
+   std::mutex _bufferMutex;
+   std::condition_variable _bufferReady;  // buffer is ready to move to other thread
 
    bool _streaming;
    bool _flowgraphRunning;
